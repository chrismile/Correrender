--- conflicted
+++ resolved
@@ -1018,16 +1018,10 @@
             int cur_thread_pair_count = std::max(std::min(pairs_per_thread, cur_pair_count - thread_id * pairs_per_thread), 0);
             // creating initial sample positions
             if(cur_thread_pair_count){
-<<<<<<< HEAD
-                std::vector<float> thread_samples(numInitSamples * cur_thread_pair_count * 6);
-                generateSamples(thread_samples.data(), numInitSamples * cur_thread_pair_count, SamplingMethodType::RANDOM_UNIFORM);
-                auto corr_requ = generate_requests(thread_samples, global_pair_base_index, global_pair_base_index + cur_thread_pair_count, numInitSamples);
-=======
                 int sample_offset = thread_id * pairs_per_thread * numInitSamples * 6;
                 assert(sample_offset + cur_thread_pair_count * setNumInitSamples * 6 < samples.size());
-                generateSamples(samples.data() + sample_offset, numInitSamples * cur_thread_pair_count, SamplingMethodType::QUASIRANDOM_PLASTIC);
+                generateSamples(samples.data() + sample_offset, numInitSamples * cur_thread_pair_count, SamplingMethodType::RANDOM_UNIFORM);
                 auto corr_requ = generate_requests(samples.data() + sample_offset, global_pair_base_index, global_pair_base_index + cur_thread_pair_count, numInitSamples);
->>>>>>> 71e62055
                 int request_offset = thread_id * pairs_per_thread * numInitSamples;
                 assert(request_offset + corr_requ.size() <= correlation_requests.size());
                 assert(corr_requ.size() == cur_thread_pair_count * numInitSamples);
