--- conflicted
+++ resolved
@@ -1018,7 +1018,7 @@
             // creating initial sample positions
             if(cur_thread_pair_count){
                 std::vector<float> thread_samples(numInitSamples * cur_thread_pair_count * 6);
-                generateSamples(thread_samples.data(), numInitSamples * cur_thread_pair_count, SamplingMethodType::QUASIRANDOM_PLASTIC);
+                generateSamples(thread_samples.data(), numInitSamples * cur_thread_pair_count, SamplingMethodType::RANDOM_UNIFORM);
                 auto corr_requ = generate_requests(thread_samples, global_pair_base_index, global_pair_base_index + cur_thread_pair_count, numInitSamples);
                 int request_offset = thread_id * pairs_per_thread * numInitSamples;
                 assert(request_offset + corr_requ.size() <= correlation_requests.size());
@@ -1103,14 +1103,9 @@
         //std::cout << "Base pair: " << base_pair_index << " with max pair index: " << numPairsDownsampled << " , and " << bayOptIterationCount << " refinement iterations" << std::endl;
         // create, evaluate and add to meodels the initial samples -----------------------------------------------------------------------
         auto start = std::chrono::system_clock::now();
-<<<<<<< HEAD
-        generateSamples(samples.data(), numInitSamples * max_pairs_count, SamplingMethodType::RANDOM_UNIFORM);
-        correlation_requests = generate_requests(samples, base_pair_index, base_pair_index + cur_pair_count, numInitSamples);
-=======
         correlation_requests.resize(cur_pair_count * numInitSamples);
         release_all_workers();
         acquire_all_workers();
->>>>>>> afe47111
         auto outputBuffer = computeCorrelationsForRequests(correlation_requests, fieldCache, base_pair_index == 0);
         correlationValues = static_cast<float*>(outputBuffer->mapMemory());
         // execute the evaluation on the worker threads and wait for completion
