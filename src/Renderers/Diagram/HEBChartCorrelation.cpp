--- conflicted
+++ resolved
@@ -397,22 +397,12 @@
         correlationSamplingExecuteCpuDefault(fieldData, miFieldEntries, fields, minFieldVal, maxFieldVal);
 }
 
-<<<<<<< HEAD
-void HEBChart::correlationSamplingExecuteCpuDefault(HEBChartFieldData *fieldData, std::vector<MIFieldEntry> &miFieldEntries, const std::vector<const float *> &fields, float minFieldVal, float maxFieldVal)
-{
-
-=======
 void HEBChart::correlationSamplingExecuteCpuDefault(HEBChartFieldData* fieldData, std::vector<MIFieldEntry>& miFieldEntries, const std::vector<const float*>& fields, float minFieldVal, float maxFieldVal){
->>>>>>> fcb491a2
     const int cs = getCorrelationMemberCount();
     const int numPoints0 = xsd0 * ysd0 * zsd0;
     const int numPoints1 = xsd1 * ysd1 * zsd1;
     int numPairsDownsampled;
-<<<<<<< HEAD
-    if (isSubselection)
-=======
     if (isSubselection) {
->>>>>>> fcb491a2
         numPairsDownsampled = int(subselectionBlockPairs.size());
     } else {
         numPairsDownsampled = regionsEqual ? (numPoints0 * numPoints0 - numPoints0) / 2 : numPoints0 * numPoints1;
@@ -749,17 +739,6 @@
 }
 
 sgl::vk::BufferPtr HEBChart::computeCorrelationsForRequests(
-<<<<<<< HEAD
-    std::vector<CorrelationRequestData> &requests,
-    std::shared_ptr<HEBChartFieldCache> &fieldCache, bool isFirstBatch)
-{
-    int cs = getCorrelationMemberCount();
-
-    computeRenderer->setCustomCommandBuffer(commandBuffer, false);
-    computeRenderer->beginCommandBuffer();
-    if (isFirstBatch)
-    {
-=======
         std::vector<CorrelationRequestData>& requests,
         std::shared_ptr<HEBChartFieldCache>& fieldCache, bool isFirstBatch) {
     if (isSyntheticTestCase) {
@@ -784,7 +763,6 @@
     computeRenderer->beginCommandBuffer();
     if (isFirstBatch) {
         int cs = getCorrelationMemberCount();
->>>>>>> fcb491a2
         correlationComputePass->setCorrelationMeasureType(correlationMeasureType);
         correlationComputePass->setVolumeData(volumeData.get(), cs, false);
         correlationComputePass->setCorrelationMemberCount(cs);
@@ -1286,19 +1264,10 @@
             samples_pos[correlation_request_worker()].resize(6 * numInitSamples * cur_thread_pair_count);
             samples_pos[correlation_request_main].resize(6 * cur_thread_pair_count);
             // creating initial sample positions
-<<<<<<< HEAD
-            if (cur_thread_pair_count)
-            {
+            if (cur_thread_pair_count){
                 assert(samples_pos[correlation_request_worker()].size() == 6 * numInitSamples * cur_thread_pair_count);
-                generateSamples(samples_pos[correlation_request_worker()].data(), numInitSamples * cur_thread_pair_count, SamplingMethodType::RANDOM_UNIFORM);
+                generateSamples(samples_pos[correlation_request_worker()].data(), numInitSamples * cur_thread_pair_count, SamplingMethodType::RANDOM_UNIFORM, false);
                 auto corr_requ = generate_requests(samples_pos[correlation_request_worker()].data(), global_pair_base_index, global_pair_base_index + cur_thread_pair_count, numInitSamples);
-=======
-            if(cur_thread_pair_count){
-                int sample_offset = thread_id * pairs_per_thread * numInitSamples * 6;
-                assert(sample_offset + cur_thread_pair_count * numInitSamples * 6 < samples.size());
-                generateSamples(samples.data() + sample_offset, numInitSamples * cur_thread_pair_count, SamplingMethodType::RANDOM_UNIFORM, isSubselection);
-                auto corr_requ = generate_requests(samples.data() + sample_offset, global_pair_base_index, global_pair_base_index + cur_thread_pair_count, numInitSamples);
->>>>>>> fcb491a2
                 int request_offset = thread_id * pairs_per_thread * numInitSamples;
                 assert(request_offset + corr_requ.size() <= correlation_requests[correlation_request_worker()].size());
                 assert(corr_requ.size() == cur_thread_pair_count * numInitSamples);
@@ -1323,7 +1292,7 @@
                 // Drawing new samples from the model and creating the requests for the samples
                 if(i < bayOptIterationCount){
                     if(i == 0)
-                        generateSamples(samples_pos[correlation_request_worker()].data(), cur_thread_pair_count, SamplingMethodType::RANDOM_UNIFORM);
+                        generateSamples(samples_pos[correlation_request_worker()].data(), cur_thread_pair_count, SamplingMethodType::RANDOM_UNIFORM, false);
                     else{
                         for (int o : BayOpt::i_range(cur_thread_pair_count))
                         {
@@ -1552,10 +1521,6 @@
     return statistics;
 }
 
-<<<<<<< HEAD
-void HEBChart::computeAllCorrelationsBlockPair(uint32_t i, uint32_t j, std::vector<float> &allValues)
-{
-=======
 void HEBChart::computeAllCorrelationsBlockPair(uint32_t i, uint32_t j, std::vector<float>& allValues) {
     if (isSyntheticTestCase) {
         auto it = syntheticFieldsMap.find(std::make_pair(int(i), int(j)));
@@ -1569,7 +1534,6 @@
         return;
     }
 
->>>>>>> fcb491a2
     uint32_t batchSizeSamplesMax;
     createBatchCacheData(batchSizeSamplesMax);
 
